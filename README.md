# Airbnb Price Predictor

## Motivation

The goal of this project is to create a model for predicting nightly prices of Airbnb listings in Vancouver. Accurate price prediction can provide valuable insights for both hosts looking to optimize their listings and guests seeking cost-effective options.

The dataset consists of web-scraped information about Airbnb listings in Vancouver, such as property type, location, amenities, host details, and review statistics. By preprocessing and analyzing this data, we aim to identify the most significant factors affecting price and develop an accurate predictive model.

## Installation

1. Clone the repository.
2. create a 'data' folder and download the following csv into it: https://drive.google.com/file/d/1EiJwpEVXZrFapdx5A3pziArN_9ZwzXhO/view?usp=sharing
3. Install dependencies.
   `pip install -r requirements.txt`
4. Run `python script.py` (or `python3 script.py` depending on your Python version) from the base directory. This will sequentially perform preprocessing, exploratory data analysis, clustering, outlier detection, feature selection, and classification. This process will generate the artifacts within the **visualizations** folder.

   **Note:** Depending on your Python version, you may need to edit the `script.py` file to replace `python3` commands with `python`.

## Preprocessing

### Step 1: Dropping Irrelevant Attributes

The first step in this process was to eliminate any attributes that were clearly irrelevant to our goal. These included:

- **Unique identifiers**: Such as `id`, `listing_url`, and `scrape_id`, which do not contribute to predictive power.
- **Long text attributes**: For example, detailed descriptions or reviews, which were deemed too unstructured and verbose for our needs. These features could be re-introduced for future work in this realm.
- **Redundant attributes**: Features already captured in cleaner or more structured formats elsewhere, ensuring we avoided duplication and confusion in the dataset.

This step helped reduce the complexity of the data for more clarity and efficiency in further processing and modelling.

---

### Step 2: Data Cleaning and Augmentation

We cleaned several attributes to ensure consistency and usability:

- **Price**: Converted to a float by removing the `$` symbol.
- **Percent columns**: Cleaned by removing the `%` symbol for accurate numeric representation.

Following this, we transformed the `amenities` column into an actual array format and added a new feature called **`amenity_count`**, which represents the **length** of the amenities array. We also label binarized the specific amenities while dropping any amenities that were used in less than 5% of the data. These amenities were pseudo-unique-identifiers which provided no predictive utility.

Listings with a price of $500 or more were dropped. 299 rows were dropped in this step. This decision was made to address the following issues:

- **Skewed Distribution**: Listings with prices $500 or higher created a highly skewed distribution in the dataset, as the majority of listings were priced significantly lower. Retaining these extreme outliers would have distorted the overall price distribution and negatively impacted subsequent analysis.

- **Impact on Binning**: We chose to bin the price feature, these high-priced listings would have caused issues regardless of whether we used equal-width or equal-depth binning:
  - **Equal-width bins**: These outliers would have increased the bin count, leading to most bins being sparsely populated and reducing their usefulness for capturing meaningful groupings.
  - **Equal-depth bins**: The outliers would have disproportionately influenced bin boundaries, forcing the inclusion of unrelated listings in the same bin to balance the number of samples per bin. This also adjusted the width of each bin making the classifications less helpful to the final prediction task.
- **Alignment with goal**: Removing high-priced rows also helped us narrow the scope of our task to only cover the majority of Airbnbs. Those who are interested in expensive Airbnb's likely aren't as concerned with price as the majority of the userbase.

We dropped listings where the acceptance rate was under 10% as this was indicative that the listing was potentially inactive or unreliable. Finally, we dropped any listing that did not have a value in the price column. After this process of dropping rows, we were left with 4285 rows out of 6211 initially. Approximately 1300 were dropped due to missing price, 300 due to price being over 500 and 400 from the host acceptance rate being too low.

This process in cleaning helped balance the dataset to allow for future generalization and analysis.

### Step 3: Imputation

To handle missing values in the dataset, we applied a straightforward imputation strategy:

- **Numerical Columns**: Missing values were replaced with the **mean** of the column.
- **Categorical Columns**: Missing values were replaced with the **mode** of the column.

This ensured that missing data did not disrupt the analysis or model training process while maintaining consistency in the dataset.

#### Imputation Counts Per Column

Below are the counts of imputed values for each column:
_Note: any column not in the table had no imputed values_

| Attribute                   | Imputed Values |
| --------------------------- | -------------- |
| bathrooms                   | 2              |
| bedrooms                    | 1              |
| beds                        | 1              |
| host_response_rate          | 86             |
| review_scores_accuracy      | 312            |
| review_scores_checkin       | 313            |
| review_scores_cleanliness   | 312            |
| review_scores_communication | 312            |
| review_scores_location      | 313            |
| review_scores_rating        | 312            |
| review_scores_value         | 313            |
| reviews_per_month           | 312            |
| has_availability            | 9              |
| host_is_superhost           | 128            |
| host_neighbourhood          | 86             |
| host_response_time          | 86             |

### Step 4: Label Encoding and Normalization

The final step of preprocessing involved transforming categorical and numerical variables to ensure they were in the appropriate format for modeling:

- **Label Encoding**: Categorical variables were label-encoded. This step was necessary for any algorithm that requires numerical input.

- **Normalization**: Numerical variables were standardized using a **Standard Scaler**. This ensured that all numerical features had a mean of 0 and a standard deviation of 1, making them comparable and improving the performance of machine learning algorithms that are sensitive to feature scales.

## EDA

EDA was performed on the data in an intermediate state so that we could see the raw values prior to encoding and scaling. Here are some key visualizations:

### Price Distribution

The price distribution is right-skewed, with most listings priced well below $500. A small proportion of listings with very high prices create a long right tail. There were some points as high as $20 000 per night but those were filtered out in previous steps.

![Price Distribution](./visualizations/eda/price_histogram.jpeg)

### Price Bucket Distribution

Price buckets (equiwidth and equidepth) show how listings are distributed across price ranges after binning. We can see that with the equidepth bins, the width of each bin gets much smaller in the denser price regions of the distributions.

#### Equiwidth Distribution:

![price_bucket_equiwidth_distribution](visualizations/eda/price_bucket_equiwidth_distribution.jpeg)

#### Equidepth Distribution:

![price_bucket_equidepth_distribution](visualizations/eda/price_bucket_equidepth_distribution.jpeg)

### Visualize Buckets and Class Labels

Here we tried visualizing the data points with their class labels after binning to see if there was any distinguishable pattern. No such pattern was found which raises concerns for our ability to create a classifier with high accuracy. However there is an interesting cluster formation present in the general data, it just doesn't correspond with the class label. We could not find the source of the 2 clusters in this investigation.

![pca_equiwidth_buckets](visualizations/eda/pca_equiwidth_buckets.jpeg)

![pca_equidepth_buckets](visualizations/eda/price_bucket_equidepth_distribution.jpeg)

### Price vs Features

In this section, we explored the relationship between price and some of the features we believed would be strong predictors of it. We searched for any trends that were not flat. This would indicate some sort of relationship between them that could be leveraged in making predictions.

![price_vs_accommodates](visualizations/eda/price_vs_accommodates.jpeg)
A semi-strong relationship exists between price and accomodates.
![price_vs_amenity_count](visualizations/eda/price_vs_amenity_count.jpeg)
A moderate relationship exists between price and amenity count.
![price_vs_bedrooms](visualizations/eda/price_vs_bedrooms.jpeg)
A semi-strong relationship exists between price and bedrooms.
![price_vs_neighbourhood_cleansed](visualizations/eda/price_vs_neighbourhood_cleansed.jpeg)
A weak relationship exists between price and the neighborhood.

### Correlation Heatmap

The following heatmap summarizes these findings for all possible attributes. We only display the top 20 strongest correlations (in absolute value). Much of what we see here are features we can expect to see as important factors in determining price.
![top_correlations_with_price](visualizations/eda/top_correlations_with_price.jpeg)

### Listing Count Per Host

The majority of hosts only had 1 Airbnb meaning that repeat host information across listings won't lead to a significant overfitting affect.
![listing_count_per_host](visualizations/eda/listing_count_per_host.jpeg)

### Geographic Distribution

We also looked at the distribution of listings geographically to visualize how they are spread across Vancouver. The map highlights clusters of Airbnb listings, with higher concentrations observed in neighborhoods such as Downtown and the West End. Areas like Kitsilano and Mount Pleasant also show moderate density, while listings are more sparse in outlying regions. This distribution reflects the popularity of central locations.

![Map](visualizations/eda/Map.jpg)
One interesting insight from this map and the correlation heatmap was the strength of the relationship between price and latitude versus price and longitude. The correlation coefficient between price and latitude was 0.26, indicating a moderate positive relationship, suggesting that listings further north in the city tend to have higher prices. In contrast, the correlation between price and longitude was nearly zero, showing that east-west location does not significantly influence pricing. This aligns with expectations, as moving further north brings listings closer to key tourist attractions, such as Waterfront and Downtown.

### Distributions of other key features

Here are some distributions of other key features that were analyzed during this stage:
![accommodates_distribution](visualizations/eda/accommodates_distribution.jpeg)
![bathrooms_distribution](visualizations/eda/bathrooms_distribution.jpeg)
![bedrooms_distribution](visualizations/eda/bedrooms_distribution.jpeg)
![beds_distribution](visualizations/eda/beds_distribution.jpeg)
![host_acceptance_rate_distribution](visualizations/eda/host_acceptance_rate_distribution.jpeg)
![property_type_distribution](visualizations/eda/property_type_distribution.jpeg)
![review_scores_rating_distribution](visualizations/eda/review_scores_rating_distribution.jpeg)
![room_type_distribution](visualizations/eda/room_type_distribution.jpeg)
![top_amenities](visualizations/eda/top_amenities.jpeg)

Not much value could be extracted from the above.

### EDA Conclusions

Here are the key insights from this exploration:

#### Key Insights:

##### Price Distribution

- The price distribution is right-skewed, with most listings priced under $500. This indicates that the majority of Airbnb properties cater to travelers in this budget range.

##### Semi-Strong Relationships

- Price correlates positively with `accommodates` (number of people a property can host) and `bedrooms`. Larger properties are generally more expensive.

##### Moderate Relationships

- Features like `amenity_count` showed a moderate correlation with price. This indicates that the availability of amenities has a tangible, but not dominating, effect on pricing.

##### Weak Relationships

- Categorical features such as `neighbourhood_cleansed` exhibited weaker but still existing correlations with price.

Much of the above is expected which increases our confidence in the validity of our dataset. It's also worth noting that there are strong correlations between some features themselvess (e.g., `accommodates` and `bedrooms` or `beds`)

##### Clustering in PCA Space

- PCA-transformed visualizations revealed interesting cluster formations. However, the clustering was not directly related to price bucket classes.
- The cause of these clusters (e.g., geographical region, property type, or other factors) remains unclear and requires further investigation.

#### Potential Challenges with the Dataset

##### Highly Correlated Features

- Features such as `accommodates`, `bedrooms`, and `bathrooms` are strongly correlated with one another. This takes away from their discriminative power as they will likely all convey similar information.
- **Solution**: Use feature selection based on mutual information to determine the best feature set for classification

##### Clustering in PCA Space

- The clustering was not directly related to price bucket classes. This can be cause for concern as the dataset (or the task in general) may not lend itself well to classification
- **Solution**: Try it anyway and potentially collect more data for further experimentation going forward. Further research could also be done on uncovering the source of this clustering and including that as a relevant feature.

## Clustering

To explore any groupings in the dataset, we applied three clustering algorithms: **K-Means**, **DBSCAN**, and **Hierarchical Clustering**.

### Step 1: Dimensionality Reduction

Since high-dimensional data cannot be directly visualized, **PCA** was used to reduce the dimensionality to 3. This allowed us to create 3D scatter plots that capture the most important aspects of the data, making it easier to visualize and interpret clustering patterns.

### Step 2: Hyperparameter Tuning

The following hyperparameters of each algorithm were tuned:

- **K-Means**:

  - Number of clusters (`n_clusters`).
  - **Results**: Best `n_clusters` for K-means: 2; Best Silhouette Score: 0.239

- **DBSCAN**:

  - Maximum distance between two samples for them to be considered as in the same cluster (`eps`). We tested eps values in the range from 0.5 to 10.0 with a step of 0.1.
  - Minimum number of points to form a cluster (`min_samples`). We tested values 2 to 9.
  - **Results**: eps=9.899..., min_samples=9; Best Silhouette Score: 0.665

- **Hierarchical Clustering**:
  - Number of clusters (`n_clusters`).
  - **Results**: Best number of clusters: 2; Best Silhouette Score: 0.469

The best parameters are values that results in the highest Silhouette Score.

### Step 3: Visualization and Evaluation of Clusters with Optimal Parameters

We performed each clustering algorithm again with optimal parameters that were obtained in the previous step. The quality of clustering resulting from each algorithm was evaluated using **Silhouette Score**, **Calinski-Harabasz Index**, and **Davies-Bouldin Index**.

#### K-Means
<<<<<<< HEAD

![clustering_kmeans](https://hackmd.io/_uploads/H14ZXQHXyl.jpg)

- **Optimal Number of Clusters**: 2
=======
![clustering_kmeans](./visualizations/clustering/clustering_kmeans.jpeg)
- **Optimal Number of Clusters**: 2  
>>>>>>> e78c0b3a
- **Metrics**:
  - Silhouette Score: `0.239`
  - Calinski-Harabasz Index: `433.472`
  - Davies-Bouldin Index: `2.739`

#### DBSCAN
<<<<<<< HEAD

![clustering_dbscan](https://hackmd.io/_uploads/SyTZQ7B7Jx.jpg)
=======
![clustering_dbscan](./visualizations/clustering/clustering_dbscan.jpeg)
>>>>>>> e78c0b3a

- **Optimal Parameters**:
  - `eps`: `9.9`
  - `min_samples`: 9
- **Metrics**:
  - Silhouette Score: `0.665`
  - Calinski-Harabasz Index: `166.885`
  - Davies-Bouldin Index: `1.221`

#### Hierarchical Clustering
<<<<<<< HEAD

![clustering_hierarchical](https://hackmd.io/_uploads/BkcZXQHmJl.jpg)

- **Optimal Number of Clusters**: 2
=======
![clustering_hierarchical](./visualizations/clustering/clustering_hierarchical.jpeg)
- **Optimal Number of Clusters**: 2  
>>>>>>> e78c0b3a
- **Metrics**:
  - Silhouette Score: `0.469`
  - Calinski-Harabasz Index: `450.765`
  - Davies-Bouldin Index: `1.714`

---

### Analysis

The following shows the measurements of cluster quality for our models for comparison:

| Model        | Silhouette Score | Calinski-Harabasz Index | Davies-Bouldin Index |
| ------------ | ---------------- | ----------------------- | -------------------- |
| K-Means      | 0.239            | 433.472                 | 2.739                |
| DBSCAN       | 0.665            | 166.885                 | 1.221                |
| Hierarchical | 0.469            | 450.765                 | 1.714                |

#### K-Means

- **Metrics**: K-Means performed poorly, with the lowest Silhouette Score (0.239) and a high Davies-Bouldin Index (2.739), indicating overlapping and poorly-separated clusters.
- **Visualization**: The data was split into clusters that did not visually align with meaningful groupings. One cluster with a high concentration of points (colored purple) seemed plausible, but the remaining large cluster (colored yellow) combined unrelated points into a single grouping, highlighting a lack of precision.

#### DBSCAN

- **Metrics**: DBSCAN achieved the highest Silhouette Score of 0.665 and the lowest Davies-Bouldin Index of 1.221, reflecting well-separated and compact clusters. However, its Calinski-Harabasz Index of 166.885 was much lower than others, suggesting that it was not successful in identifying many distinct clusters.
- **Visualization**: The plot revealed that DBSCAN identified one large cluster and classified distant points as outliers. While DBSCAN effectively handled the far-out points, it struggled to identify separate clusters within the dense region where the majority of the data points were concentrated. Because the points in this area were relatively close to each other without clear separation between them, DBSCAN appears to have extended the cluster boundaries to include most of the points, ultimately classifying them into a single, large cluster rather than identifying distinct groupings within the data.

#### Hierarchical Clustering

- **Metrics**: Hierarchical Clustering had moderate performance, with a Silhouette Score of 0.469, a Davies-Bouldin Index of 1.714, and the highest Calinski-Harabasz Index (450.765). This suggests that the two clusters were separated well but there was some dispersion within the clusters.
- **Visualization**: While the algorithm identified the two main clusters, some of the far-out points, which appear closer to the denser area of Cluster 1, were classified into Cluster 0. Essentially, Cluster 1 represents the densest area, which should ideally be its own distinct cluster. However, several points that are more loosely associated with Cluster 1 were incorrectly classified into Cluster 0, even though Cluster 0 is farther away. This suggests that while Hierarchical Clustering captured the main structure, it struggled to accurately assign points to the most appropriate cluster, especially when the points were on the outskirts of the denser cluster.

### Conclusion

Based on the clustering results, it appears that our data does not contain distinct groups that can be effectively identified by most of the clustering algorithms. The best clustering possible would be splitting the data into two major clusters, which would not be very useful for our classification model, in which the goal is to classify listings into many price buckets. This observation is consistent across the metrics, with the clustering algorithms showing varying degrees of success, but none producing well-separated clusters. The Calinski-Harabasz Index, Silhouette Score, and Davies-Bouldin Index all suggest that the clusters formed are either overlapping or poorly-defined.

The likely cause of this is that a lot of our data overlaps in terms of feature values and there is not much variance within each one. As a result, the data points do not naturally cluster into distinct groups, but instead most points are near each other, which some other dispersed across the feature space. This dispersion means that the data points do not exhibit clear boundaries, making it challenging for clustering algorithms to identify meaningful clusters. In essence, this lack of clear separation in the data could indicate difficulties in classifying the data into distinct groups based on the available features, further suggesting that the inherent structure of the data does not lend itself well to traditional clustering techniques.

## Outlier Detection

The objective of this task is to identify and address outliers in the dataset to improve the quality of data for better predictive modeling. We have employed three unsupervised machine learning techniques to detect outliers in the dataset: **Isolation Forest**, **Local Outlier Factor (LOF)**, and **One-Class SVM**. We initially considered using Elliptic Envelope, but we chose not to proceed with it due to its assumption of normal distribution, which doesn't align with the skewed nature of our data, and its slow performance on our high-dimensional dataset.

### Models and Results

#### Local Outlier Factor (LOF)

![outliers_lof](visualizations/outliers/outliers_lof.jpeg)

#### One-Class SVM

![outliers_1class_svm](visualizations/outliers/outliers_1class_svm.jpeg)

#### Isolation Forest

![outliers_isolation_forest](visualizations/outliers/outliers_isolation_forest.jpeg)

> Isolation Forest seems to separate outliers well from the normal data points compared to the other two anomaly detection algorithms. Therefore, we will proceed with removing the outliers identified by this method.

### Analysis of outliers

The outliers in the dataset are likely to be noise, as they tend to have values that deviate greatly from the rest of the data, particularly for features like `host_listings_count` and `host_total_listings_count`. For example, while most values are near zero after scaling (mean = `5.31e-17`), some outlier values are as high as `21.43`, which is much higher than typical values in the dataset.

These outliers suggest potential inconsistencies rather than meaningful anomalies. Since they don't provide valuable insights and may distort the analysis, we choose to remove them to enhance the quality of the dataset for further analysis.

## Feature Selection

To identify the most influential features in the dataset for classification tasks, we conducted feature selection using two distinct methods: **Mutual Information (MI)** and **Recursive Feature Elimination (RFE)**.

### Step 1: Data Preparation

To facilitate model training, the target variable was encoded using `LabelEncoder`, transforming categorical labels into numeric values.

### Step 2: Perform Feature Selection

The 20 most important features selected by Mutual Information (based on highest MI scores) and Recursive Feature Elimination (recursive elimination) were:

| **MI Features**                                | **RFE Features**                              |
| ---------------------------------------------- | --------------------------------------------- | --- | --------------------------------------------- | ----------- |
| `accommodates`                                 | `host_acceptance_rate`                        |
| `beds`                                         | `host_total_listings_count`                   |
| `calculated_host_listings_count_private_rooms` | `latitude`                                    |     | `calculated_host_listings_count_entire_homes` | `longitude` |
| `room_type_private_room`                       | `accommodates`                                |
| `room_type_entire_homeapt`                     | `minimum_nights`                              |
| `bedrooms`                                     | `availability_30`                             |
| `property_type_private_room_in_home`           | `availability_60`                             |
| `host_listings_count`                          | `availability_90`                             |
| `latitude`                                     | `availability_365`                            |
| `longitude`                                    | `number_of_reviews`                           |
| `calculated_host_listings_count`               | `number_of_reviews_ltm`                       |
| `host_total_listings_count`                    | `review_scores_rating`                        |
| `minimum_nights`                               | `review_scores_accuracy`                      |
| `bathrooms`                                    | `review_scores_cleanliness`                   |
| `host_acceptance_rate`                         | `review_scores_checkin`                       |
| `amenity_count`                                | `review_scores_value`                         |
| `reviews_per_month`                            | `calculated_host_listings_count_entire_homes` |
| `host_neighbourhood_central_vancouver`         | `reviews_per_month`                           |
| `neighbourhood_cleansed_downtown`              | `amenity_count`                               |

### Analysis

#### Mutual Information Feature Selection Results

MI selected a broad range of features that align intuitively with Airbnb pricing. For example, features like `accommodates`, `beds`, and `bathrooms` directly correlate with the capacity and amenities offered by the listing, which are likely strong predictors of price buckets. Location attributes (`latitude`, `longitude`) and neighborhood-specific features (`host_neighbourhood_central_vancouver`, `neighbourhood_cleansed_downtown`) highlight the impact of geography on pricing. These new location-based features suggest that the geographical context is a key factor influencing price classifications. The selected features suggest better alignment with real-world pricing dynamics, which could lead to better classification results.

#### Recursive Feature Elimination Results

RFE heavily favored categorical features related to specific property types and room types, such as `property_type_private_room_in_townhouse` and `room_type_hotel_room`. Additionally, more granular availability features like `availability_30`, `availability_60`, `availability_90`, and `availability_365`, as well as review-related features (`review_scores_rating`, `review_scores_accuracy`, `review_scores_cleanliness`, etc.), were selected. This focus on property/room categories and review/availability features may reflect the Decision Tree model’s preference for features that create distinct splits in the data. RFE appears to have prioritized some fine-grained categorical features, which could lead to a less generalizable model, especially with the inclusion of multiple availability and review metrics, making it more complex and less robust.

#### Feature Selection Chosen for Classification Step

We selected the 20 features with the highest mutual information scores for our classification model, as this approach resulted in higher classification accuracy compared to the features selected through Recursive Feature Elimination (RFE), as expected.

## Classification

### Step 1: Data Preprocessing and Model Setup

We split the dataset into **features** (`X`) and **target variable** (`price_bucket_equiwidth`), which classifies listings into price buckets. We then split the data into training and testing sets, with 80% for training and 20% for testing.

We have used three different classification algorithms to model the dataset: **Random Forest**, **Neural Network**, and **k-Nearest Neighbors (k-NN)**. Each model was configured with key hyperparameters to control their behavior:

- **Random Forest**:
  - number of decision trees in the forest (`n_estimators`)
- **Neural Network**:
  - number of hidden layers and neurons (`hidden_layer_sizes`)
  - activation function (`activation`)
  - solver for weight optimization (`solver`)
  - learning rate for weighting updates (`learning_rate`)
- **k-Nearest Neighbors**:
  - number of neighbors (`n_neighbors`)

---

### Step 2: Cross validation and Model Performance

Each model was trained on the training set and evaluated on the testing set. We also performed **5-fold cross validation** to assess the consistency of the models across different splits of the data.

Here are the average cross-validation scores for each model:

| Classifier Model    | Cross-validation score (Mean) |
| ------------------- | ----------------------------- |
| Random Forest       | 0.43223                       |
| Neural Network      | 0.40696                       |
| k-Nearest Neighbors | 0.38732                       |

> From the table above, **Random Forest** showed the highest cross-validation score among all three classifier models.

---

### Step 3: Model evaluation

We evaluated the performance of each model using the following metrics: **Accuracy**, **Precision**, **Recall**, and **F1-Score**. We also computed the **AUC** of each class against the rest (or One-vs-rest).

Here is the summary of the model performance metrics:

| Model               | Accuracy | Precision | Recall | F1-Score | AUC-ROC |
| ------------------- | -------- | --------- | ------ | -------- | ------- |
| Random Forest       | 0.4417   | 0.4357    | 0.4417 | 0.4308   | 0.8174  |
| Neural Network      | 0.3988   | 0.3861    | 0.3988 | 0.3804   | 0.7985  |
| k-Nearest Neighbors | 0.3952   | 0.3703    | 0.3952 | 0.3741   | 0.7797  |

> From the table above, **Random Forest** achieved the highest accuracy, precision, recall, F1-score, and AUC-ROC, making it the best-performing model.

---

### Step 4: Visualize results

We will use **confusion matrices** and **ROC curves** to visualize the performance of different classification models.

#### Random Forest Classifier

![](visualizations/classification/confusion_matrix_random_forest.jpeg)
![](visualizations/classification/roc_curves_random_forest.jpeg)

#### Neural Network Classifier

![](visualizations/classification/confusion_matrix_neural_network_classifier.jpeg)
![](visualizations/classification/roc_curves_neural_network_classifier.jpeg)

#### k-Nearest Neighbors Classifier

![](visualizations/classification/confusion_matrix_knn.jpeg)
![](visualizations/classification/roc_curves_knn.jpeg)

Based on the confusion matrices, we can tell that the models perform fairly well in predicting certain price buckets (e.g., 70-120, 120-170), where most of the instances are correctly classified.

However, there are many misclassifications between adjacent price buckets (e.g., 120-170 and 170-220), which indicates that the model struggles to distinguish due to their similar price ranges. Moreover, buckets with fewer instances (e.g., 420-470, 470-520) are more prone to misclassification. This is likely because the model has not been trained adequately on these undereresented classes, resulting in a bias towards predicting the more frequent buckets, which reflects the class imbalance in the dataset.

We have tried using the equi-depth bucket to approach classification, which could address the class imbalance issue, but the overall accuracy is lower than the equi-width ones.

---

### Step 5: Hyperparameter Tuning

To improve model performance, we performed hyperparameter tuning for the Random Forest Classifier using **Grid Search**. The grid search tested different combinations of hyperparameters like `n_estimators`, `max_depth`, and `min_samples_split`.

After tuning, the best hyperparameters for the model are:

- **n_estimators**: 75
- **max_depth**: 20
- **min_samples_split**: 2
- **min_samples_leaf**: 5
- **bootstrap**: False

We compare the model performance before and after tuning using various metrics:

| Metric    | Before Tuning | After Tuning | Improvement |
| --------- | ------------- | ------------ | ----------- |
| Accuracy  | 0.4417        | 0.4333       | -0.0084     |
| Precision | 0.4357        | 0.4179       | -0.0178     |
| Recall    | 0.4417        | 0.4333       | -0.0112     |
| F1-Score  | 0.4308        | 0.4160       | -0.0084     |
| AUC-ROC   | 0.8174        | 0.8211       | +0.0037     |

Most evaluation metrics for the model are decreased compared to the untuned version, possibly due to overfitting. The best parameters, selected based on cross-validation results from the training data, allowed complex trees and reduced the diversity of the ensemble (`n_estimators=75`, `bootstrap=False`). These settings may have overfit the training data, resulting in reduced generalization to unseen data.

## Regression

This task is better suited for regression, so we went beyond the project requirements and applied three regression models: Random Forest Regressor, Gradient Boosting Regressor, and Support Vector Regressor (SVR). Below are their residual graphs alongside their R-squared scores.

### Short Aside: What is R-Squared?

R-squared is known as the coefficient of determination, it explains the proportion of the variation in the dependent variable (price) that is predictable from the independent variables. Its value ranges from 0 to 1, with 1 indicating a perfect fit and 0 indicating no explanatory power.

### Models and Results:

#### Random Forest Regressor

**Cross-validated R-squared score:** 0.65
**Residual Plot**: ![residual_plot_random_forest_regressor](https://hackmd.io/_uploads/SyvjrCQXJg.jpg)

#### Gradient Boosting Regressor

**Cross-validated R-squared score:** 0.64
**Residual Plot**: ![residual_plot_gradient_boosting_regressor](https://hackmd.io/_uploads/SJinPAQmkg.jpg)

#### Support Vector Regressor

**Cross-validated R-squared score:** 0.41
**Residual Plot**: ![residual_plot_support_vector_regressor](https://hackmd.io/_uploads/Skb6D0mXJx.jpg)

#### Analysis of Regression

These R-squared scores are generally around 0.6 which indicate that our feature set does a moderate job in predicting the prices; however, there is a large proportion of it that we are not capturing. This gives us motivation to explore feature engineering or perhaps augment this dataset with more information from each listing.

## Model Insights/Conclusion

The Random Forest Regressor and Gradient Boosting Regressor performed roughly equally in respect to R-squared scores. They had scores of of 0.65 and 0.64, indicating moderate predictive power. Examining the residuals of these garners similar results with very similar scatterplots being generated.

## Challenges

The majority of our challenges were due to the dataset chosen. We had alot of difficulty trying to find a clustering algorithm

## Limitations

The current dataset has been sourced through web scraping of Airbnb listings. Due to this it lacks information about which listings are competitive and frequently booked. Data on past bookings or booking rate is unavailable from the Airbnb website and would require access to Airbnb's database, which is not publicly accessible.

This limitation affects the reliability of the dataset, as we cannot distinguish between listings that are actively booked and those that remain vacant despite being listed. Listings that are not actively booked likely have unreliable price data, as the listed price may not reflect market demand for a listing with its features. Access to additional insights that could help filter the data into a more representative subset would improve both the quality of the dataset and the accuracy of subsequent analyses.

## Potential Future Developement

- **Include Textual Data**: Incorporate the textual data as part of the training dataset. This would be items such as the listing description or neighborhood description.

  - We could do this by processing the long text using techniques such as semantic analysis or text embeddings.

- **Incorporate Listing Images**: Utilize the images associated with the listings in the training process.

  - Use a pretrained image feature extractor model to generate image-based features for the dataset.

- **Address Class Imbalance in Price Buckets**: The dataset shows significant class imbalance, with certain price buckets overrepresented.

  - Undersample the larger classes, or oversample smaller classes using SMOTE to balance the model's predictions and improve performance across all price ranges.

- **Change Row Filtering Criteria**: Instead of dropping rows over a certain price point ($500 in our case) to remove the skew of our dataset. This is a problem because we lost many rows in this process.

  - We could change the task to be predicting a transformed version of the target variable. One such transformation that would resolve this right-skew would be a log or a square-root.

- **Feature Transformation**: Much of our data turned out to be skewed in some way, this likely was the source of our issues in clustering..
  - In a similar vein to above, we would need to experiment with transformations on these feature values to create a more normalized graph.<|MERGE_RESOLUTION|>--- conflicted
+++ resolved
@@ -243,27 +243,18 @@
 We performed each clustering algorithm again with optimal parameters that were obtained in the previous step. The quality of clustering resulting from each algorithm was evaluated using **Silhouette Score**, **Calinski-Harabasz Index**, and **Davies-Bouldin Index**.
 
 #### K-Means
-<<<<<<< HEAD
-
-![clustering_kmeans](https://hackmd.io/_uploads/H14ZXQHXyl.jpg)
+
+![clustering_kmeans](./visualizations/clustering/clustering_kmeans.jpeg)
 
 - **Optimal Number of Clusters**: 2
-=======
-![clustering_kmeans](./visualizations/clustering/clustering_kmeans.jpeg)
-- **Optimal Number of Clusters**: 2  
->>>>>>> e78c0b3a
 - **Metrics**:
   - Silhouette Score: `0.239`
   - Calinski-Harabasz Index: `433.472`
   - Davies-Bouldin Index: `2.739`
 
 #### DBSCAN
-<<<<<<< HEAD
-
-![clustering_dbscan](https://hackmd.io/_uploads/SyTZQ7B7Jx.jpg)
-=======
+
 ![clustering_dbscan](./visualizations/clustering/clustering_dbscan.jpeg)
->>>>>>> e78c0b3a
 
 - **Optimal Parameters**:
   - `eps`: `9.9`
@@ -274,15 +265,10 @@
   - Davies-Bouldin Index: `1.221`
 
 #### Hierarchical Clustering
-<<<<<<< HEAD
-
-![clustering_hierarchical](https://hackmd.io/_uploads/BkcZXQHmJl.jpg)
+
+![clustering_hierarchical](./visualizations/clustering/clustering_hierarchical.jpeg)
 
 - **Optimal Number of Clusters**: 2
-=======
-![clustering_hierarchical](./visualizations/clustering/clustering_hierarchical.jpeg)
-- **Optimal Number of Clusters**: 2  
->>>>>>> e78c0b3a
 - **Metrics**:
   - Silhouette Score: `0.469`
   - Calinski-Harabasz Index: `450.765`
@@ -511,17 +497,17 @@
 #### Random Forest Regressor
 
 **Cross-validated R-squared score:** 0.65
-**Residual Plot**: ![residual_plot_random_forest_regressor](https://hackmd.io/_uploads/SyvjrCQXJg.jpg)
+**Residual Plot**: ![residual_plot_random_forest_regressor](./visualizations/regression/residual_plot_random_forest_regressor.jpeg)
 
 #### Gradient Boosting Regressor
 
 **Cross-validated R-squared score:** 0.64
-**Residual Plot**: ![residual_plot_gradient_boosting_regressor](https://hackmd.io/_uploads/SJinPAQmkg.jpg)
+**Residual Plot**: ![residual_plot_gradient_boosting_regressor](visualizations/regression/residual_plot_gradient_boosting_regressor.jpeg)
 
 #### Support Vector Regressor
 
 **Cross-validated R-squared score:** 0.41
-**Residual Plot**: ![residual_plot_support_vector_regressor](https://hackmd.io/_uploads/Skb6D0mXJx.jpg)
+**Residual Plot**: ![residual_plot_support_vector_regressor](visualizations/regression/residual_plot_support_vector_regressor.jpeg)
 
 #### Analysis of Regression
 
@@ -559,5 +545,5 @@
 
   - We could change the task to be predicting a transformed version of the target variable. One such transformation that would resolve this right-skew would be a log or a square-root.
 
-- **Feature Transformation**: Much of our data turned out to be skewed in some way, this likely was the source of our issues in clustering..
+- **Feature Transformation**: Much of our data turned out to be skewed in some way, this likely was the source of our issues in clustering.
   - In a similar vein to above, we would need to experiment with transformations on these feature values to create a more normalized graph.